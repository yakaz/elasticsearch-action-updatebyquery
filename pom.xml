--- conflicted
+++ resolved
@@ -10,11 +10,7 @@
 
     <groupId>com.yakaz.elasticsearch.plugins</groupId>
     <artifactId>elasticsearch-action-updatebyquery</artifactId>
-<<<<<<< HEAD
-    <version>1.4.1-SNAPSHOT</version>
-=======
-    <version>1.5.0.Beta2</version>
->>>>>>> 98d516f7
+    <version>1.5.0-SNAPSHOT</version>
     <packaging>jar</packaging>
 
     <url>http://github.com/yakaz/elasticsearch-action-updatebyquery</url>
@@ -49,7 +45,7 @@
     </parent>
 
     <properties>
-        <elasticsearch.version>1.0.0.Beta2</elasticsearch.version>
+        <elasticsearch.version>1.0.0.Beta1</elasticsearch.version>
     </properties>
 
     <dependencies>
